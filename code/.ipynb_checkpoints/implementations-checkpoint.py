--- conflicted
+++ resolved
@@ -51,6 +51,7 @@
 
     return x_train, x_test, y_train, train_ids, test_ids
 
+
 def create_csv_submission(ids, y_pred, name):
     """
     This function creates a csv file named 'name' in the format required for a submission in Kaggle or AIcrowd.
@@ -103,6 +104,7 @@
     y_te = pred[train_size:,]
     
     return tx_tr, tx_te, y_tr, y_te
+
 
 def standardize(x):
     """Standardize the original data set."""
@@ -169,6 +171,7 @@
         if start_index != end_index:
             yield shuffled_y[start_index:end_index], shuffled_tx[start_index:end_index]
 
+
 def replace(arr, old_values, new_values):
     
     result = arr.copy()
@@ -215,9 +218,11 @@
         poly = np.c_[poly, np.power(x, deg)]
     return poly
 
+
 "----------------------------------------------------------------------------------------------------------------------"
 """                                        Conversion metrics functions                                              """
 "----------------------------------------------------------------------------------------------------------------------"
+
 
 def IntoPounds(x):
     if x >= 9000 :
@@ -225,11 +230,13 @@
     else:
         return x 
 
+
 def IntoInches(x):
     if x < 9000:          
         return np.floor(x/100)*12 + (x % 100)
     else: 
         return (x - 9000) * 0.393701
+
 
 def WeekToMonth(x):
     x_str = str(x)
@@ -266,6 +273,7 @@
     else:
         return x 
 
+
 def HourToMinutes(x):
     x_str = str(x)
     if len(x_str) == 4 :
@@ -274,6 +282,7 @@
         return int(x_str[0])*60 + int(x_str[-4:-2])
     else: 
         return x
+
 
 "----------------------------------------------------------------------------------------------------------------------"
 """                                     Linear regression using gradient descent                                     """
@@ -393,8 +402,7 @@
     loss = compute_loss_mse(y, tx, w)
     return w, loss
 
-<<<<<<< HEAD
-=======
+
 "----------------------------------------------------------------------------------------------------------------------"
 """                                      Ridge regression using normal equations                                     """
 "----------------------------------------------------------------------------------------------------------------------"
@@ -442,16 +450,13 @@
     best_rmse = best_rmses[ind_best_degree]
                                
     return best_degree, best_lambda, best_rmse
->>>>>>> 68484b18
+
 
 "----------------------------------------------------------------------------------------------------------------------"
 """                              Logistic Regression                                                                 """
 "----------------------------------------------------------------------------------------------------------------------"
 
-<<<<<<< HEAD
-
-=======
->>>>>>> 68484b18
+
 def sigmoid(t):
     return 1.0 / (1 + np.exp(-t))
 
@@ -507,10 +512,7 @@
     loss = calculate_loss(y, tx, w)
     return w, loss
 
-<<<<<<< HEAD
-
-=======
->>>>>>> 68484b18
+
 def regd_logistic_regression(X, y, lr=0.01, max_iter=1000, fit_intercept=True, lambda_=0.1, verbose=False):
     if fit_intercept:
         X = np.concatenate((np.ones((X.shape[0], 1)), X), axis=1)
@@ -528,5 +530,5 @@
             z = np.dot(X, theta)
             h = 1 / (1 + np.exp(-z))
             print(f'loss: {(-y * np.log(h) - (1 - y) * np.log(1 - h)).mean()} \t')
-    
+
     return theta