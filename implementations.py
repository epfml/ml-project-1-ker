import csv
import numpy as np
import matplotlib.pyplot as plt
import os as os
<<<<<<< HEAD
from mpl_toolkits.mplot3d import Axes3D

=======
import matplotlib.pyplot as plt
import seaborn as sns
>>>>>>> 754e687f

"----------------------------------------------------------------------------------------------------------------------"
"""                                         Helper functions                                                         """
"----------------------------------------------------------------------------------------------------------------------"


def load_csv_data(data_path, sub_sample=False):
    """
    This function loads the data and returns the respectinve numpy arrays.
    Remember to put the 3 files in the same folder and to not change the names of the files.

    Args:
        data_path (str): datafolder path
        sub_sample (bool, optional): If True the data will be subsempled. Default to False.

    Returns:
        x_train (np.array): training data
        x_test (np.array): test data
        y_train (np.array): labels for training data in format (-1,1)
        train_ids (np.array): ids of training data
        test_ids (np.array): ids of test data
    """
    y_train = np.genfromtxt(
        os.path.join(data_path, "y_train.csv"),
        delimiter=",",
        skip_header=1,
        dtype=int,
        usecols=1,
    )
    x_train = np.genfromtxt(
        os.path.join(data_path, "x_train.csv"), delimiter=",", skip_header=1
    )
    x_test = np.genfromtxt(
        os.path.join(data_path, "x_test.csv"), delimiter=",", skip_header=1
    )

    train_ids = x_train[:, 0].astype(dtype=int)
    test_ids = x_test[:, 0].astype(dtype=int)
    x_train = x_train[:, 1:]
    x_test = x_test[:, 1:]

    # sub-sample
    if sub_sample:
        y_train = y_train[::50]
        x_train = x_train[::50]
        train_ids = train_ids[::50]

    return x_train, x_test, y_train, train_ids, test_ids


def create_csv_submission(ids, y_pred, name):
    """
    This function creates a csv file named 'name' in the format required for a submission in Kaggle or AIcrowd.
    The file will contain two columns the first with 'ids' and the second with 'y_pred'.
    y_pred must be a list or np.array of 1 and -1 otherwise the function will raise a ValueError.

    Args:
        ids (list,np.array): indices
        y_pred (list,np.array): predictions on data correspondent to indices
        name (str): name of the file to be created
    """
    # Check that y_pred only contains -1 and 1
    if not all(i in [-1, 1] for i in y_pred):
        raise ValueError("y_pred can only contain values -1, 1")

    with open(name, "w", newline="") as csvfile:
        fieldnames = ["Id", "Prediction"]
        writer = csv.DictWriter(csvfile, delimiter=",", fieldnames=fieldnames)
        writer.writeheader()
        for r1, r2 in zip(ids, y_pred):
            writer.writerow({"Id": int(r1), "Prediction": int(r2)})


def gen_clean(raw_data, feat_cat, feat_con):
    data = np.ones(raw_data.shape)

    for i in feat_con:
        d = standardize_clean(raw_data[:, i], False)
        data[:, i] = d

    for i in feat_cat:
        d = standardize_clean(raw_data[:, i], True)
        data[:, i] = d

    return data


def cross(data_cleaned, pred, ratio):
    train_size = np.floor(data_cleaned.shape[0] * ratio).astype(int)

    tx_tr = data_cleaned[:train_size, :]
    y_tr = pred[:train_size, ]

    tx_te = data_cleaned[train_size:, :]
    y_te = pred[train_size:, ]

    return tx_tr, tx_te, y_tr, y_te


def standardize_clean(x, categorical=True):
    """
    Replace NaN values in a feature with the median of the non-NaN values.

    Args:
        :param x: feature to be standardized
        :param categorical: boolean representing if it is a categorical feature or not

    Returns:
        numpy.ndarray: 1D array with NaN values replaced by the median.
    """
    nan_indices = np.isnan(x)
    non_nan_values = x[~nan_indices]  # Get non-NaN values
    median_x = np.median(non_nan_values)

    if categorical:
        x[nan_indices] = 0

    if not categorical:
        x[nan_indices] = median_x
    
    x = x - np.mean(non_nan_values)
    std_x = np.std(x[~nan_indices])
    if std_x != 0:
        x = x / std_x

    return x


def gen_binary(raw_data, feat_cat, feat_con):
    data = np.ones(raw_data.shape)

    for i in feat_con:
        d = clean_binary(raw_data[:, i], False)
        data[:, i] = d

    for i in feat_cat:
        d = clean_binary(raw_data[:, i], True)
        data[:, i] = d

    return data


def clean_binary(x, categorical=True):
    """
    Replace NaN values in a feature with the median of the non-NaN values.

    Args:
        :param x: feature to be standardized
        :param categorical: boolean representing if it is a categorical feature or not

    Returns:
        numpy.ndarray: 1D array with NaN values replaced by the median.
    """
    nan_indices = np.isnan(x)
    non_nan_values = x[~nan_indices]  # Get non-NaN values
    median_x = np.median(non_nan_values)

    if categorical:
        x[nan_indices] = 0

    if not categorical:
        x[nan_indices] = median_x
        x = x - np.mean(non_nan_values)
        std_x = np.std(x[~nan_indices])
        if std_x != 0:
            x = x / std_x

    return x


def build_model_data(data, pred):
    """Form (y,tX) to get regression data in matrix form."""
    y = pred
    x = data
    num_samples = len(y)
    tx = np.c_[np.ones(num_samples), x]
    return y, tx


def batch_iter(y, tx, batch_size, num_batches=1, shuffle=True):
    """
    Generate a minibatch iterator for a dataset.
    Takes as input two iterables (here the output desired values 'y' and the input data 'tx')
    Outputs an iterator which gives mini-batches of `batch_size` matching elements from `y` and `tx`.
    Data can be randomly shuffled to avoid ordering in the original data messing with the randomness of the minibatches.
    Example of use :
    for minibatch_y, minibatch_tx in batch_iter(y, tx, 32):
        <DO-SOMETHING>
    """
    data_size = len(y)

    if shuffle:
        shuffle_indices = np.random.permutation(np.arange(data_size))
        shuffled_y = y[shuffle_indices]
        shuffled_tx = tx[shuffle_indices]
    else:
        shuffled_y = y
        shuffled_tx = tx
    for batch_num in range(num_batches):
        start_index = batch_num * batch_size
        end_index = min((batch_num + 1) * batch_size, data_size)
        if start_index != end_index:
            yield shuffled_y[start_index:end_index], shuffled_tx[start_index:end_index]


def replace(arr, old_values, new_values):
    result = arr.copy()
    for old_val, new_val in zip(old_values, new_values):
        result[result == old_val] = new_val

    return result


def pca(x_train):
    cov = np.cov(x_train.T)
    cov = np.round(cov, 2)

    eig_val, eig_vec = np.linalg.eig(cov)

    indices = np.arange(0, len(eig_val), 1)
    indices = ([x for _, x in sorted(zip(eig_val, indices))])[::-1]
    eig_val = eig_val[indices]

    sum_eig_val = np.sum(eig_val)
    explained_variance = eig_val / sum_eig_val
    cumulative_variance = np.cumsum(explained_variance)

    index = np.argmax(cumulative_variance > 0.95)

    return indices, index


def build_poly(x, degree):
    """polynomial basis functions for input data x, for j=0 up to j=degree.

    Args:
        x: numpy array of shape (N,), N is the number of samples.
        degree: integer.

    Returns:
        poly: numpy array of shape (N,d+1)

    >>> build_poly(np.array([0.0, 1.5]), 2)
    array([[1.  , 0.  , 0.  ],
           [1.  , 1.5 , 2.25]])
    """
    x_poly = np.ones((len(x), 1))
    for i in range(1, degree + 1):
        x_pow = x ** i
        x_poly = np.c_[x_poly, x_pow]

    return x_poly


def best_threshold(y, tx, w):
    threshold = np.linspace(-1, 1, 100)

    best_f = 0
    best_thresh = -100
    f1_scores = []

    for el in threshold:
        pred_data = np.dot(tx, w)

        pred_data[pred_data > el] = 1
        pred_data[pred_data <= el] = -1

        tp = np.sum((pred_data == 1) & (y == 1))
        fp = np.sum((pred_data == 1) & (y == -1))
        fn = np.sum((pred_data == -1) & (y == 1))

        f_one = tp / (tp + 0.5 * (fn + fp))
        f1_scores.append(f_one)

        if f_one > best_f:
            best_f = f_one
            best_thresh = el

    plt.figure(figsize=(8, 6))
    plt.plot(threshold, f1_scores, label='F1-Score', color='b')
    plt.axvline(x=best_thresh, color='r', linestyle='--', label=f'Best Threshold (F1={best_f:.2f})')
    plt.xlabel('Threshold')
    plt.ylabel('F1-Score')
    plt.title('Threshold vs. F1-Score')
    plt.legend()
    plt.grid(True)
    plt.show()

    return best_thresh


"----------------------------------------------------------------------------------------------------------------------"
"""                                        Conversion metrics functions                                              """
"----------------------------------------------------------------------------------------------------------------------"


def into_pounds(x):
    if x >= 9000:
        return int((x - 9000) * 2.20462)
    else:
        return x


def into_inches(x):
    if x < 9000:
        return np.floor(x / 100) * 12 + (x % 100)
    else:
        return (x - 9000) * 0.393701


def week_to_month(x):
    x_str = str(x)
    if x_str[0] == "1":
        return 4 * int(x_str[-4:-2])
    elif x_str[0] == "2":
        return int(x_str[-4:-2])
    else:
        return x


def day_to_month(x):
    x_str = str(x)
    if x_str[0] == "1":
        return 30 * int(x_str[-4:-2])
    elif x_str[0] == "2":
        return 4 * int(x_str[-4:-2])
    elif x_str[0] == "3":
        return int(x_str[-4:-2])
    else:
        return x


def day_to_year(x):
    x_str = str(x)
    if x_str[0] == "1":
        return 365 * int(x_str[-4:-2])
    elif x_str[0] == "2":
        return 52 * int(x_str[-4:-2])
    elif x_str[0] == "3":
        return 12 * int(x_str[-4:-2])
    elif x_str[0] == "4":
        return int(x_str[-4:-2])
    else:
        return x


def hour_to_min(x):
    x_str = str(x)
    if len(x_str) == 4:
        return int(x_str[-4:-2])
    elif len(x_str) == 5:
        return int(x_str[0]) * 60 + int(x_str[-4:-2])
    else:
        return x


def convert_to_days(x):
    x = np.where((x >= 101) & (x < 200), x - 100, x)
    x = np.where((x >= 201) & (x < 300), x - 200, x)
    x = np.where((x >= 301) & (x < 400), x - 300, x)
    x = np.where((x >= 401) & (x < 500), x - 400, x)

    return x


def asthme(x):
    if x <= 97:
        return 1
    else:
        return 0


"----------------------------------------------------------------------------------------------------------------------"
"""                                     Linear regression using gradient descent                                     """
"----------------------------------------------------------------------------------------------------------------------"


def compute_loss_mse(y, tx, w):
    """compute the loss by mse.
    Args:
        y: numpy array of shape (N,), N is the number of samples.
        tx: numpy array of shape (N,D), D is the number of features.
        w: weights, numpy array of shape(D,), D is the number of features.
    Returns:
        mse: scalar corresponding to the mse with factor (1 / 2 n) in front of the sum
    >>> compute_loss_mse(np.array([0.1,0.2]), np.array([[2.3, 3.2], [1., 0.1]]), np.array([0.03947092, 0.00319628]))
    0.006417022764962313
    """

    e = y - tx.dot(w)
    mse = e.dot(e) / (2 * len(e))
    return mse


def compute_gradient_mse(y, tx, w):
    """Computes the gradient at w.

    Args:
        y: numpy array of shape=(N, )
        tx: numpy array of shape=(N,M)
        w: numpy array of shape=(M, ). The vector of model parameters.

    Returns:
        An numpy array of shape (M, ) (same shape as w), containing the gradient of the loss at w.
    """

    e = y - np.dot(tx, w)
    gradient = -(1 / len(y)) * np.dot(tx.T, e)

    return gradient


def mean_squared_error_gd(y, tx, initial_w, max_iters, gamma):
    """The Gradient Descent (GD) algorithm.

    Args:
        y: numpy array of shape=(N, )
        tx: numpy array of shape=(N, M)
        initial_w: numpy array of shape=(M, ). The initial guess (or the initialization) for the model parameters
        max_iters: a scalar denoting the total number of iterations of GD
        gamma: a scalar denoting the stepsize

    Returns:
        losses: a list of length max_iters containing the loss value (scalar) for each iteration of GD
        ws: a list of length max_iters containing the model parameters as numpy arrays of shape (M, ),
            for each iteration of GD
    """

    w = initial_w  # Initialize model parameters

    for n_iter in range(max_iters):
        loss = compute_loss_mse(y, tx, w)  # Compute the loss
        grad = compute_gradient_mse(y, tx, w)  # Compute the gradient
        w = w - gamma * grad  # Update the model parameters

    loss = compute_loss_mse(y, tx, w)

    return w, loss


"----------------------------------------------------------------------------------------------------------------------"
"""                                Linear regression using stochastic gradient descent                               """
"----------------------------------------------------------------------------------------------------------------------"


def mean_squared_error_sgd(y, tx, initial_w, max_iters, gamma):
    """The Stochastic Gradient Descent algorithm (SGD).
    Args:
        y: shape=(N, )
        tx: shape=(N,M)
        initial_w: shape=(M, ). The initial guess (or the initialization) for the model parameters
        max_iters: a scalar denoting the total number of iterations of SGD
        gamma: a scalar denoting the stepsize
    Returns:
        losses: a list of length max_iters containing the loss value (scalar) for each iteration of SGD
        ws: a list of length max_iters containing the model parameters as numpy arrays of shape (M, )
        , for each iteration of SGD
    """

    w = initial_w
    loss = compute_loss_mse(y, tx, w)
    batch_size = 1

    for n_iter in range(max_iters):
        for y_batch, tx_batch in batch_iter(y, tx, batch_size):
            grad = compute_gradient_mse(y_batch, tx_batch, w)
            w = w - gamma * grad
            loss = compute_loss_mse(y, tx, w)

    return w, loss


"----------------------------------------------------------------------------------------------------------------------"
"""                              Least squares regression using normal equations                                     """
"----------------------------------------------------------------------------------------------------------------------"


def least_squares(y, tx):
    """Calculate the least squares solution.
       returns mse, and optimal weights.
    Args:
        y: numpy array of shape (N,).
        tx: numpy array of shape (N,M).
    Returns:
        w: optimal weights, numpy array of shape(M,).
        mse: scalar.
    """

    a = tx.T.dot(tx)
    b = tx.T.dot(y)
    w = np.linalg.solve(a, b)
    loss = compute_loss_mse(y, tx, w)

    return w, loss


"----------------------------------------------------------------------------------------------------------------------"
"""                                      Ridge regression using normal equations                                     """
"----------------------------------------------------------------------------------------------------------------------"


def ridge_regression(y, tx, lambda_):
    """implement ridge regression.

    Args:
        y: numpy array of shape (N,), N is the number of samples.
        tx: numpy array of shape (N,D), D is the number of features.
        lambda_: scalar.

    Returns:
        w: optimal weights, numpy array of shape(D,), D is the number of features.

    >>> ridge_regression(np.array([0.1,0.2]), np.array([[2.3, 3.2], [1., 0.1]]), 0)
    array([ 0.21212121, -0.12121212])
    >>> ridge_regression(np.array([0.1,0.2]), np.array([[2.3, 3.2], [1., 0.1]]), 1)
    array([0.03947092, 0.00319628])
    """
    a = tx.T.dot(tx) + 2 * tx.shape[0] * lambda_ * np.eye(tx.shape[1])
    b = tx.T.dot(y)
    w = np.linalg.solve(a, b)
    loss = compute_loss_mse(y, tx, w)

    return w, loss


def build_k_indices(y, k_fold, seed):
    """build k indices for k-fold.

    Args:
        y:      shape=(N,)
        k_fold: K in K-fold, i.e. the fold num
        seed:   the random seed

    Returns:
        A 2D array of shape=(k_fold, N/k_fold) that indicates the data indices for each fold

    >>> build_k_indices(np.array([1., 2., 3., 4.]), 2, 1)
    array([[3, 2],
           [0, 1]])
    """
    num_row = y.shape[0]
    interval = int(num_row / k_fold)
    np.random.seed(seed)
    indices = np.random.permutation(num_row)
    k_indices = [indices[k * interval: (k + 1) * interval] for k in range(k_fold)]
    return np.array(k_indices)


def cross_validation(y, x, k_indices, k, lambda_, degree):
    """return the loss of ridge regression for a fold corresponding to k_indices

    Args:
        y:          shape=(N,)
        x:          shape=(N,)
        k_indices:  2D array returned by build_k_indices()
        k:          scalar, the k-th fold (N.B.: not to confused with k_fold which is the fold nums)
        lambda_:    scalar, cf. ridge_regression()
        degree:     scalar, cf. build_poly()

    Returns:
        train and test root mean square errors rmse = sqrt(2 mse)

    >>> cross_validation(np.array([1.,2.,3.,4.]), np.array([6.,7.,8.,9.]), np.array([[3,2], [0,1]]), 1, 2, 3)
    (0.019866645527597114, 0.33555914361295175)
    """
    te_indice = k_indices[k]
    tr_indice = k_indices[~(np.arange(k_indices.shape[0]) == k)]
    tr_indice = tr_indice.reshape(-1)

    y_te = y[te_indice]
    y_tr = y[tr_indice]
    x_te = x[te_indice]
    x_tr = x[tr_indice]

    tx_tr = build_poly(x_tr, degree)
    tx_te = build_poly(x_te, degree)

    w, loss = ridge_regression(y_tr, tx_tr, lambda_)

    loss_tr = np.sqrt(2 * compute_loss_mse(y_tr, tx_tr, w))
    loss_te = np.sqrt(2 * compute_loss_mse(y_te, tx_te, w))
    return loss_tr, loss_te


def best_degree_selection(y, x, degrees, k_fold, lambdas, seed=1):
    """cross validation over regularisation parameter lambda and degree.

    Args:
        y: labels of shape (n, )
        x: samples of shape (n, c)
        degrees: shape = (d,), where d is the number of degrees to test
        k_fold: integer, the number of folds
        lambdas: shape = (p, ) where p is the number of values of lambda to test
        seed: random seed
    Returns:
        best_degree : integer, value of the best degree
        best_lambda : scalar, value of the best lambda
        best_rmse : value of the rmse for the couple (best_degree, best_lambda)

    >>> best_degree_selection(np.arange(2,11), 4, np.logspace(-4, 0, 30))
    (7, 0.004520353656360241, 0.28957280566456634)
    """

    # split data in k fold
    k_indices = build_k_indices(y, k_fold, seed)
    
    # losses for the graph
    loss_graph = []
    
    best_lambdas = []
    best_rmses = []
    for degree in degrees:
        rmse_te = []
        for lambda_ in lambdas:
            rmse_te_temp = []
            for k in range(k_fold):
                _, loss_te = cross_validation(y, x, k_indices, k, lambda_, degree)
                rmse_te_temp.append(loss_te)
            rmse_te.append(np.mean(rmse_te_temp))
            loss_graph.append(np.mean(rmse_te_temp))
        best_indice = np.argmin(rmse_te)
        best_lambdas.append(lambdas[best_indice])
        best_rmses.append(rmse_te[best_indice])

        print(f"Degree {degree} done !")

        
    ind_best_degree = np.argmin(best_rmses)
    best_degree = degrees[ind_best_degree]
    best_lambda = best_lambdas[ind_best_degree]
    best_rmse = best_rmses[ind_best_degree]
<<<<<<< HEAD
    
    D, L = np.meshgrid(degrees, lambdas)
    RMSE = np.array(loss_graph).reshape(D.shape)
    fig = plt.figure()
    ax = fig.add_subplot(111, projection='3d')
    surf = ax.plot_surface(np.log10(L), D, RMSE, cmap='viridis')
    ax.set_xlabel('Degree')
    ax.set_ylabel('log10(Lambda)')
    ax.set_zlabel('RMSE')
    ax.scatter([best_degree], [np.log10(best_lambda)], [best_rmse], color='red', s=100, label='Minimum RMSE')
    plt.title('RMSE for Different Degrees and Lambdas')
    plt.legend()
    plt.show()
=======
>>>>>>> 754e687f

    return best_degree, best_lambda, best_rmse


"----------------------------------------------------------------------------------------------------------------------"
"""                              Logistic Regression                                                                 """
"----------------------------------------------------------------------------------------------------------------------"


def sigmoid(t):
    return 1.0 / (1 + np.exp(-t))


def calculate_loss(y, tx, w):
    """compute the cost by negative log likelihood.

    Args:
        y:  shape=(N, 1)
        tx: shape=(N, D)
        w:  shape=(D, 1)

    Returns:
        a non-negative loss

    >>> y_loss = np.c_[[0., 1.]]
    >>> tx_loss = np.arange(4).reshape(2, 2)
    >>> w_loss = np.c_[[2., 3.]]
    >>> round(calculate_loss(y_loss, tx_loss, w_loss), 8)
    1.52429481
    """

    assert y.shape[0] == tx.shape[0]
    assert tx.shape[1] == w.shape[0]

    sig = sigmoid(tx.dot(w))
    matrix = y * np.log(sig) + (1 - y) * np.log(1 - sig)
    loss = -(1 / len(y)) * np.sum(matrix)

    return loss


def calculate_gradient(y, tx, w):
    """compute the gradient of loss.

    Args:
        y:  shape=(N, 1)
        tx: shape=(N, D)
        w:  shape=(D, 1)

    Returns:
        a vector of shape (D, 1)

    >>> np.set_printoptions(8)
    >>> y_grad = np.c_[[0., 1.]]
    >>> tx_grad = np.arange(6).reshape(2, 3)
    >>> w_grad = np.array([[0.1], [0.2], [0.3]])
    >>> calculate_gradient(y_grad, tx_grad, w_grad)
    array([[-0.10370763],
           [ 0.2067104 ],
           [ 0.51712843]])
    """

    sig = sigmoid(tx.dot(w))
    grad = tx.T.dot(sig - y) * (1 / y.shape[0])

    return grad


def calculate_hessian(y, tx, w):
    """return the Hessian of the loss function.

    Args:
        y:  shape=(N, 1)
        tx: shape=(N, D)
        w:  shape=(D, 1)

    Returns:
        a hessian matrix of shape=(D, D)

    >>> y_te = np.c_[[0., 1.]]
    >>> tx_te = np.arange(6).reshape(2, 3)
    >>> w_te = np.array([[0.1], [0.2], [0.3]])
    >>> calculate_hessian(y_te, tx_te, w_te)
    array([[0.28961235, 0.3861498 , 0.48268724],
           [0.3861498 , 0.62182124, 0.85749269],
           [0.48268724, 0.85749269, 1.23229813]])
    """

    sig = sigmoid(tx.dot(w)).reshape(-1, 1)
    diag = np.diag(sig.T[0])
    s = np.multiply(diag, (1 - diag))
    hessian = (1 / y.shape[0]) * tx.T.dot(s.dot(tx))

    return hessian


def logistic_regression(y, tx, initial_w, max_iters, gamma):
    """
    Do gradient descent with Newton's method.
    Return optimal w and loss.

    Args:
        y:  shape=(N, 1)
        tx: shape=(N, D)
        initial_w:  shape=(D, 1)
        max_iters: # of iterations
        gamma: scalar

    Returns:
        loss: scalar number
        w: shape=(D, 1)
    """

    threshold = 1e-8
    losses = []

    w = initial_w

    # start the logistic regression
    for iterable in range(max_iters):
        # get loss and update w.

        loss = calculate_loss(y, tx, w)
        grad = calculate_gradient(y, tx, w)

        w = w - gamma * grad

        # log info
        if iterable % 100 == 0:
            print("Current iteration={i}, loss={l}".format(i=iterable, l=loss))
        # converge criterion
        losses.append(loss)
        if len(losses) > 1 and np.abs(losses[-1] - losses[-2]) < threshold:
            break

    loss = calculate_loss(y, tx, w)

    return w, loss


def logistic_regression_demo(x_tr, y_tr, gammas, degrees, max_iters):
    best_gammas = []
    best_losses = []

    for degree in degrees:
        rmse_te = []

        tx_tr = build_poly(x_tr, degree)

        initial_w = np.zeros(tx_tr.shape[1])

        loss_te_tmp = []
        for gamma in gammas:
            weight, loss = logistic_regression(y_tr, tx_tr, initial_w, max_iters, gamma)
            loss_te_tmp.append(loss)

        rmse_te.append(np.mean(loss_te_tmp))

        ind_lambda_opt = np.argmin(rmse_te)
        best_gammas.append(gammas[ind_lambda_opt])
        best_losses.append(rmse_te[ind_lambda_opt])

        print("Degree :", degree, " done")

    ind_best_degree = np.argmin(best_losses)
    best_degree = degrees[ind_best_degree]
    best_gamma = best_gammas[ind_best_degree]
    best_loss = best_losses[ind_best_degree]

    return best_degree, best_gamma, best_loss


def reg_logistic_regression(y, tx, lambda_, initial_w, max_iters, gamma):
    """
    Do gradient descent, using the penalized logistic regression.
    Return the optimal w and loss.

    Args:
        y:  shape=(N, 1)
        tx: shape=(N, D)
        initial_w:  shape=(D, 1)
        max_iters: # of iterations
        gamma: scalar
        lambda_: scalar

    Returns:
        loss: scalar number
        w: shape=(D, 1)
    """

    threshold = 1e-8
    losses = []

    w = initial_w

    # start the logistic regression
    for iterable in range(max_iters):
        # get loss and update w.

        loss = calculate_loss(y, tx, w) + lambda_ * np.squeeze(w.T.dot(w))
        grad = calculate_gradient(y, tx, w) + 2 * lambda_ * w
        w = w - gamma * grad

        # log info
        if iterable % 100 == 0:
            print("Current iteration={i}, loss={l}".format(i=iterable, l=loss))
        # converge criterion
        losses.append(loss)
        if len(losses) > 1 and np.abs(losses[-1] - losses[-2]) < threshold:
            break

    loss = calculate_loss(y, tx, w)
    print("loss={l}".format(l=loss))

    return w, loss


def preprocessing(x_train):
    x_train[:, 6] = replace(x_train[:, 6], [1100, 1200], [1, 0])
    x_train[:, 13] = replace(x_train[:, 13], [0, 1], [1, 2])
    x_train[:, 24] = replace(x_train[:, 24], [1, 2, 7, 9], [0, 1, np.nan, np.nan])
    x_train[:, 25] = replace(x_train[:, 25], [77, 99], [np.nan, np.nan])
    x_train[:, 26] = replace(x_train[:, 26], [2,3,4,5,7,9], [0.75,0.5,0.25,0,np.nan,np.nan])
    array_1 = [27, 28, 29]

    for i in array_1:
        x_train[:, i] = replace(x_train[:, i], [88, 77, 99], [np.nan, np.nan, np.nan])

    x_train[:, 31] = replace(x_train[:, 31], [3, 7, 9], [0, np.nan, np.nan])

    array_2 = [30, 32, 34, 35, 36, 38, 39, 40, 41, 42, 43, 44, 45, 46, 47, 48, 53, 54, 55, 56, 57, 61, 64,
               65, 66, 67, 68, 69, 70, 71, 72, 73, 74, 87, 95, 96, 100, 103, 104, 107, 108, 116, 117, 118]

    for i in array_2:
        x_train[:, i] = replace(x_train[:, i], [7, 9], [np.nan, np.nan])

    x_train[:, 33] = replace(x_train[:, 33], [1, 2, 3, 4, 7, 8, 9], [6, 18, 42, 60, np.nan, 120, np.nan])
    x_train[:, 37] = replace(x_train[:, 37], [1, 2, 3, 4, 7, 9], [6, 18, 42, 60, np.nan, np.nan])
    x_train[:, 49] = replace(x_train[:, 49], [98, 99], [np.nan, np.nan])

    array_3 = [51, 52, 58]

    for i in array_3:
        x_train[:, i] = replace(x_train[:, i], [9], [np.nan])

    x_train[:, 59] = replace(x_train[:, 59], [88, 99], [0, np.nan])
    x_train[:, 60] = replace(x_train[:, 60], [1, 2, 3, 4, 5, 6, 7, 8, 77, 99],
                             [5, 12.5, 17.5, 22.5, 30, 42.5, 62.5, 75, np.nan, np.nan])

    x_train[:, 62] = replace(x_train[:, 62], [7777, 9999], [np.nan, np.nan])
    x_train[:, 62] = list(map(into_pounds, (x_train[:, 62])))

    x_train[:, 63] = replace(x_train[:, 63], [7777, 9999], [np.nan, np.nan])
    x_train[:, 63] = list(map(into_inches, (x_train[:, 63])))

    x_train[:, 75] = replace(x_train[:, 75], [1, 2, 3, 4, 5, 6, 7, 8, 77, 99],
                             [15, 60, 135, 270, 1080, 2070, 3600, np.nan, np.nan, np.nan])
    x_train[:, 76] = replace(x_train[:, 76], [3, 7, 9], [0, np.nan, np.nan])
    x_train[:, 77] = replace(x_train[:, 77], [777, 888, 999], [np.nan, 0, np.nan])
    x_train[:, 77] = list(map(week_to_month, (x_train[:, 77])))

    array_5 = [78, 80, 88, 91, 98, 119]

    for i in array_5:
        x_train[:, i] = replace(x_train[:, i], [77, 99], [np.nan, np.nan])

    x_train[:, 79] = replace(x_train[:, 79], [77, 88, 99], [np.nan, 0, np.nan])

    array_6 = [81, 82, 83, 84, 85, 86]

    for i in array_6:
        x_train[:, i] = replace(x_train[:, i], [300, 555, 777, 999], [0, 0, np.nan, np.nan])
        x_train[:, i] = list(map(day_to_month, (x_train[:, i])))

    array_7 = [89, 90, 92, 93]

    for i in array_7:
        x_train[:, i] = replace(x_train[:, i], [777, 999], [0, 0, np.nan, np.nan])

    x_train[:, 89] = list(map(week_to_month, (x_train[:, 89])))
    x_train[:, 90] = list(map(hour_to_min, (x_train[:, 90])))
    x_train[:, 92] = list(map(hour_to_min, (x_train[:, 92])))

    array_8 = [94, 110, 111]

    for i in array_8:
        x_train[:, i] = replace(x_train[:, i], [777, 888, 999], [np.nan, 0, np.nan])

    x_train[:, 94] = replace(x_train[:, 94], [777, 888, 999], [np.nan, 0, np.nan])
    x_train[:, 94] = list(map(week_to_month, (x_train[:, 94])))
    x_train[:, 97] = replace(x_train[:, 97], [2, 3, 7, 9], [0.5, 0, np.nan, np.nan])
    x_train[:, 99] = replace(x_train[:, 99], [2, 3, 4, 5, 7, 8, 9], [0.75, 0.5, 0.25, 0, np.nan, np.nan, np.nan])
    x_train[:, 101] = replace(x_train[:, 101], [777777, 999999], [np.nan, np.nan])

    # x_train[:,101] = list(map(DateType,(x_train[:, 101])))

    x_train[:, 105] = replace(x_train[:, 105], [777777, 999999], [np.nan, np.nan])
    # x_train[:,105] = list(map(DateType,(x_train[:, 105])))

    x_train[:, 110] = list(map(day_to_year, (x_train[:, 110])))
    x_train[:, 111] = list(map(day_to_year, (x_train[:, 111])))

    x_train[:, 113] = replace(x_train[:, 113], [77, 88, 98, 99], [np.nan, 0, np.nan, np.nan])
    x_train[:, 114] = replace(x_train[:, 114], [77, 88, 99], [np.nan, 0, np.nan])
    x_train[:, 115] = replace(x_train[:, 114], [1, 2, 3, 4, 7, 8, 9], [15, 180, 540, 720, np.nan, 0, np.nan])

    nan79 = [120, 121, 123, 124, 125, 126, 129, 132, 136, 137, 138, 139, 140,
             141, 142, 144, 151, 154, 155, 156, 157, 158, 159, 160, 161, 162,
             163, 164, 165, 166, 169, 170, 171, 172, 173, 174, 175, 176, 177,
             178, 179, 180, 181, 182, 183, 184, 185, 186, 187, 188, 189, 190,
             191, 194, 196, 198, 199, 201, 202, 203, 204, 205, 214, 261]

    for i in nan79:
        x_train[:, i] = replace(x_train[:, i], [7, 9], [np.nan, np.nan])

    nan789 = [192, 193]

    for i in nan789:
        x_train[:, i] = replace(x_train[:, i], [7, 8, 9], [np.nan, np.nan, np.nan])

    nan7799 = [122, 130, 168, 224, 240]

    for i in nan7799:
        x_train[:, i] = replace(x_train[:, i], [77, 99], [np.nan, np.nan])

    x_train[:, 127] = replace(x_train[:, 127], [6, 7, 9], [np.nan, np.nan])
    x_train[:, 128] = replace(x_train[:, 128], [6, 7], [np.nan, np.nan])

    nan9 = [131, 153, 200, 223, 230, 231, 232, 233, 234, 235, 236, 241, 242, 243, 244, 255, 256, 257, 258, 259, 260,
            263,
            265, 278, 279, 298, 305, 306, 307, 308, 309, 310, 311, 312, 313, 314, 315, 316, 317, 318, 319, 320]

    for i in nan9:
        x_train[:, i] = replace(x_train[:, i], [9], [np.nan])

    nan7 = [133, 134, 135, 146, 152]

    for i in nan7:
        x_train[:, i] = replace(x_train[:, i], [7], [np.nan])

    nan99900 = [264, 287, 288, 293, 294, 297]
    for i in nan99900:
        x_train[:, i] = replace(x_train[:, i], [99900], [np.nan])

    x_train[:, 143] = replace(x_train[:, 143], [777, 999], [np.nan, np.nan])
    x_train[:, 143] = list(map(convert_to_days, (x_train[:, 143])))

    x_train[:, 145] = list(map(asthme, (x_train[:, 145])))

    n088_98 = [147, 148]

    for i in n088_98:
        x_train[:, i] = replace(x_train[:, i], [88, 98], [0, np.nan])

    x_train[:, 149] = replace(x_train[:, 149], [88, 98, 99], [0, np.nan, np.nan])
    x_train[:, 150] = replace(x_train[:, 150], [777, 888, 999], [np.nan, 0, np.nan])

    x_train[:, 195] = replace(x_train[:, 195], [97, 98, 99], [np.nan, 0, np.nan])
    x_train[:, 197] = replace(x_train[:, 197], [97, 98, 99], [np.nan, 0, np.nan])

    nan088 = [206, 207, 208, 209, 210, 211, 212, 213]
    for i in nan088:
        x_train[:, i] = replace(x_train[:, i], [77, 88, 99], [np.nan, 0, np.nan])

    x_train[:, 225] = replace(x_train[:, 225], [7, 77, 99], [np.nan, np.nan, np.nan])
    x_train[:, 239] = replace(x_train[:, 239], [7, 77, 99], [np.nan, np.nan, np.nan])

    x_train[:, 246] = replace(x_train[:, 246], [14], [np.nan])
    x_train[:, 247] = replace(x_train[:, 247], [3], [np.nan])
    x_train[:, 262] = replace(x_train[:, 262], [900], [np.nan])

    return x_train


def cat_sep(data, categorical_features):
    seperated_categories = data.copy()
    for feature in categorical_features:
        print(f"Feature : {feature}")
        col = data[:, feature]
        unique_values = np.unique(col)
        for val in unique_values:
            if val != 0:
                indices_val = np.where(col == val)
                indices_val_not = np.where(col != val)
                new_cat = col.copy()
                new_cat[indices_val] = 1
                new_cat[indices_val_not] = 0
                seperated_categories = np.c_[seperated_categories, new_cat]

    return seperated_categories<|MERGE_RESOLUTION|>--- conflicted
+++ resolved
@@ -1,14 +1,10 @@
 import csv
 import numpy as np
 import matplotlib.pyplot as plt
+from mpl_toolkits.mplot3d import Axes3D
+import seaborn as sns
 import os as os
-<<<<<<< HEAD
-from mpl_toolkits.mplot3d import Axes3D
-
-=======
-import matplotlib.pyplot as plt
-import seaborn as sns
->>>>>>> 754e687f
+
 
 "----------------------------------------------------------------------------------------------------------------------"
 """                                         Helper functions                                                         """
@@ -640,22 +636,19 @@
     best_degree = degrees[ind_best_degree]
     best_lambda = best_lambdas[ind_best_degree]
     best_rmse = best_rmses[ind_best_degree]
-<<<<<<< HEAD
     
     D, L = np.meshgrid(degrees, lambdas)
     RMSE = np.array(loss_graph).reshape(D.shape)
     fig = plt.figure()
     ax = fig.add_subplot(111, projection='3d')
     surf = ax.plot_surface(np.log10(L), D, RMSE, cmap='viridis')
-    ax.set_xlabel('Degree')
-    ax.set_ylabel('log10(Lambda)')
+    ax.set_xlabel('log10(Lambda)')
+    ax.set_ylabel('Degree')
     ax.set_zlabel('RMSE')
-    ax.scatter([best_degree], [np.log10(best_lambda)], [best_rmse], color='red', s=100, label='Minimum RMSE')
+    ax.scatter([np.log10(best_lambda)], [best_degree], [best_rmse], color='red', s=100, label='Minimum RMSE')
     plt.title('RMSE for Different Degrees and Lambdas')
     plt.legend()
     plt.show()
-=======
->>>>>>> 754e687f
 
     return best_degree, best_lambda, best_rmse
 
